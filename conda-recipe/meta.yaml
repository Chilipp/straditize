--- conflicted
+++ resolved
@@ -54,11 +54,8 @@
     - pytest -v --cov=straditize
       --ignore=tests/widgets/test_selection_toolbar.py
       --ignore=tests/widgets/test_samples_table.py
-<<<<<<< HEAD
-=======
       --ignore=tests/widgets/test_beginner.py
       --ignore=tests/widgets/test_hoya_del_castillo.py
->>>>>>> 9fc92ce1
     - pytest -v --cov=straditize --cov-append
       tests/widgets/test_selection_toolbar.py
       tests/widgets/test_samples_table.py
