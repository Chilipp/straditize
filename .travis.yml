--- conflicted
+++ resolved
@@ -83,19 +83,13 @@
     - 'echo "backend : module://psyplot_gui.backend" > matplotlibrc'
     - 'export MATPLOTLIBRC=`pwd`/matplotlibrc'
     - export PYTHONWARNINGS='ignore:mode:DeprecationWarning:docutils.io:245'
-<<<<<<< HEAD
-=======
     - if [[ $USE_PIP == true ]]; then pip install .; fi
->>>>>>> 9fc92ce1
     - conda info -a
     - conda list
     - reset_secure
 script:
     - unset_secure
     # install conda
-<<<<<<< HEAD
-    - travis_wait 30 conda build conda-recipe --python $PYTHON_VERSION
-=======
     - if [[ $USE_PIP == true ]]; then
           python setup.py test -a '
               --ignore=tests/widgets/test_selection_toolbar.py
@@ -109,7 +103,6 @@
       else
           travis_wait 30 conda build conda-recipe --python $PYTHON_VERSION --clobber-file ci/recipe_clobber_${TRAVIS_OS_NAME}.yaml;
       fi
->>>>>>> 9fc92ce1
     # export the pw to make it available for the deploy
     - reset_secure
     # deploy here (don't use travis deploy because it requires homebrew)
